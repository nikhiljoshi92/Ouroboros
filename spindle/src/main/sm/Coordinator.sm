%{
/**
 * Copyright (c) 2011, salesforce.com, inc.
 * All rights reserved.
 *
 * Redistribution and use in source and binary forms, with or without modification, are permitted provided
 * that the following conditions are met:
 *
 *    Redistributions of source code must retain the above copyright notice, this list of conditions and the
 *    following disclaimer.
 *
 *    Redistributions in binary form must reproduce the above copyright notice, this list of conditions and
 *    the following disclaimer in the documentation and/or other materials provided with the distribution.
 *
 *    Neither the name of salesforce.com, inc. nor the names of its contributors may be used to endorse or
 *    promote products derived from this software without specific prior written permission.
 *
 * THIS SOFTWARE IS PROVIDED BY THE COPYRIGHT HOLDERS AND CONTRIBUTORS "AS IS" AND ANY EXPRESS OR IMPLIED
 * WARRANTIES, INCLUDING, BUT NOT LIMITED TO, THE IMPLIED WARRANTIES OF MERCHANTABILITY AND FITNESS FOR A
 * PARTICULAR PURPOSE ARE DISCLAIMED. IN NO EVENT SHALL THE COPYRIGHT OWNER OR CONTRIBUTORS BE LIABLE FOR
 * ANY DIRECT, INDIRECT, INCIDENTAL, SPECIAL, EXEMPLARY, OR CONSEQUENTIAL DAMAGES (INCLUDING, BUT NOT LIMITED
 * TO, PROCUREMENT OF SUBSTITUTE GOODS OR SERVICES; LOSS OF USE, DATA, OR PROFITS; OR BUSINESS INTERRUPTION)
 * HOWEVER CAUSED AND ON ANY THEORY OF LIABILITY, WHETHER IN CONTRACT, STRICT LIABILITY, OR TORT (INCLUDING
 * NEGLIGENCE OR OTHERWISE) ARISING IN ANY WAY OUT OF THE USE OF THIS SOFTWARE, EVEN IF ADVISED OF THE
 * POSSIBILITY OF SUCH DAMAGE.
 */

/**
 * @author hhildebrand
 */
%}

// The FSM for the distributed control of the weaver

%class Coordinator
%package com.salesforce.ouroboros.spindle
%access public

%start CoordinatorFSM::Unstable
%map CoordinatorFSM
%% 
Unstable
Entry {
	cleanUp();
}
{
	stabilize
	   [ctxt.isLeader()]
	   push(ControllerFSM::CoordinateFailover){}
		
    stabilize
        Failover{}

	destabilize
		nil {}
		
	replicatorsEstablishmentCancelled
		nil {}
}

Stable{}

Failover{
    failedOver
        EstablishReplicators{}
}

EstablishReplicators{
	coordinateReplicators
		ReplicatorsEstablished/push(ControllerFSM::CoordinateReplicators) {}
	
<<<<<<< HEAD
	replicatorsEstablishmentCancelled
		nil {
			destabilizePartition();
		}
=======
	replicatorsReady
	   ReplicatorsReady{}
}

ReplicatorsReady {
    replicatorsEstablished
        ReplicatorsEstablished{}
    
    replicatorsEstablishmentTimeout
        nil {
            destabilizePartition();
        }
>>>>>>> 342f2738
}

ReplicatorsEstablished{
    rebalance
        [ctxt.isLeader()]
        AwaitingTakeover/push(ControllerFSM::CoordinateRebalance) {}
    
    rebalance
        Rebalance{}
}

Rebalance
Entry {
    rebalance();
}
{
	rebalanced
		AwaitingTakeover{}
	
	rebalanceCancelled
		nil {
			destabilizePartition();
		}
}

AwaitingTakeover {
	commitTakeover
		Stable{}
}

Shutdown {
	destabilize
		nil {}
}

Default {
	destabilize
		Unstable{}
}
%%
%map ControllerFSM
%%
CoordinateFailover
Entry{
    coordinateFailover();
}
{
    failedOver
        pop(failedOver){}
}

CoordinateReplicators
Entry{
	coordinateReplicators();
}
{
	replicatorsReady
	   ReplicatorsReady{}
}

ReplicatorsReady
Entry {
    connectReplicators();
}
{
    replicatorsEstablished
        [ctxt.tallyComplete()]
        pop(replicatorsEstablished) {}
        
    replicatorsEstablished
        nil {}
}

CoordinateRebalance
Entry{
	coordinateRebalance();
}
{
	rebalance
		Rebalance{}
}

Rebalance
Entry {
	rebalance();
}
{
	rebalanced
		nil {}
		
	memberRebalanced
		[ctxt.tallyComplete()]
		CoordinateTakeover{}
		
	memberRebalanced
		nil {}
		
}

CoordinateTakeover
Entry{
	coordinateTakeover();
}
{
	memberTakeoverComplete
		[ctxt.tallyComplete()]
		pop(commitTakeover) {
			commitTakeover();
		}
		
	memberTakeoverComplete
		nil {}
}


Default { 
    destabilize
        pop(destabilize) {}
}
%%<|MERGE_RESOLUTION|>--- conflicted
+++ resolved
@@ -69,12 +69,10 @@
 	coordinateReplicators
 		ReplicatorsEstablished/push(ControllerFSM::CoordinateReplicators) {}
 	
-<<<<<<< HEAD
 	replicatorsEstablishmentCancelled
 		nil {
 			destabilizePartition();
 		}
-=======
 	replicatorsReady
 	   ReplicatorsReady{}
 }
@@ -87,7 +85,8 @@
         nil {
             destabilizePartition();
         }
->>>>>>> 342f2738
+	replicatorsReady
+	   ReplicatorsReady{}
 }
 
 ReplicatorsEstablished{
@@ -106,11 +105,11 @@
 {
 	rebalanced
 		AwaitingTakeover{}
-	
+		
 	rebalanceCancelled
-		nil {
-			destabilizePartition();
-		}
+        nil {
+            destabilizePartition();
+        }
 }
 
 AwaitingTakeover {
@@ -202,7 +201,6 @@
 		nil {}
 }
 
-
 Default { 
     destabilize
         pop(destabilize) {}
