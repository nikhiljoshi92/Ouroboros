/**
 * Copyright (c) 2011, salesforce.com, inc.
 * All rights reserved.
 *
 * Redistribution and use in source and binary forms, with or without modification, are permitted provided
 * that the following conditions are met:
 *
 *    Redistributions of source code must retain the above copyright notice, this list of conditions and the
 *    following disclaimer.
 *
 *    Redistributions in binary form must reproduce the above copyright notice, this list of conditions and
 *    the following disclaimer in the documentation and/or other materials provided with the distribution.
 *
 *    Neither the name of salesforce.com, inc. nor the names of its contributors may be used to endorse or
 *    promote products derived from this software without specific prior written permission.
 *
 * THIS SOFTWARE IS PROVIDED BY THE COPYRIGHT HOLDERS AND CONTRIBUTORS "AS IS" AND ANY EXPRESS OR IMPLIED
 * WARRANTIES, INCLUDING, BUT NOT LIMITED TO, THE IMPLIED WARRANTIES OF MERCHANTABILITY AND FITNESS FOR A
 * PARTICULAR PURPOSE ARE DISCLAIMED. IN NO EVENT SHALL THE COPYRIGHT OWNER OR CONTRIBUTORS BE LIABLE FOR
 * ANY DIRECT, INDIRECT, INCIDENTAL, SPECIAL, EXEMPLARY, OR CONSEQUENTIAL DAMAGES (INCLUDING, BUT NOT LIMITED
 * TO, PROCUREMENT OF SUBSTITUTE GOODS OR SERVICES; LOSS OF USE, DATA, OR PROFITS; OR BUSINESS INTERRUPTION)
 * HOWEVER CAUSED AND ON ANY THEORY OF LIABILITY, WHETHER IN CONTRACT, STRICT LIABILITY, OR TORT (INCLUDING
 * NEGLIGENCE OR OTHERWISE) ARISING IN ANY WAY OUT OF THE USE OF THIS SOFTWARE, EVEN IF ADVISED OF THE
 * POSSIBILITY OF SUCH DAMAGE.
 */
package com.salesforce.ouroboros.spindle;

import static com.salesforce.ouroboros.util.Utils.point;

import java.io.IOException;
import java.io.Serializable;
import java.nio.channels.SocketChannel;
import java.util.ArrayList;
import java.util.Collection;
import java.util.HashMap;
import java.util.HashSet;
import java.util.List;
import java.util.Map;
import java.util.Map.Entry;
import java.util.Set;
import java.util.SortedSet;
import java.util.UUID;
import java.util.concurrent.ConcurrentHashMap;
import java.util.concurrent.ConcurrentSkipListSet;
import java.util.concurrent.ScheduledExecutorService;
import java.util.concurrent.TimeUnit;
import java.util.concurrent.atomic.AtomicInteger;
import java.util.logging.Level;
import java.util.logging.Logger;

import com.hellblazer.pinkie.CommunicationsHandlerFactory;
import com.hellblazer.pinkie.ServerSocketChannelHandler;
import com.salesforce.ouroboros.ChannelMessage;
import com.salesforce.ouroboros.ContactInformation;
import com.salesforce.ouroboros.Node;
import com.salesforce.ouroboros.RebalanceMessage;
import com.salesforce.ouroboros.partition.FailoverMessage;
import com.salesforce.ouroboros.partition.GlobalMessageType;
import com.salesforce.ouroboros.partition.MemberDispatch;
import com.salesforce.ouroboros.partition.Message;
import com.salesforce.ouroboros.partition.Switchboard;
import com.salesforce.ouroboros.partition.Switchboard.Member;
import com.salesforce.ouroboros.spindle.replication.Replicator;
import com.salesforce.ouroboros.spindle.replication.ReplicatorContext.ReplicatorFSM;
import com.salesforce.ouroboros.spindle.transfer.Sink;
import com.salesforce.ouroboros.spindle.transfer.Xerox;
import com.salesforce.ouroboros.util.Association;
import com.salesforce.ouroboros.util.ConsistentHashFunction;
import com.salesforce.ouroboros.util.Rendezvous;

/**
 * The distributed coordinator for the channel buffer process group.
 * 
 * @author hhildebrand
 * 
 */
public class Coordinator implements Member {
<<<<<<< HEAD
    private class SinkFactory implements CommunicationsHandlerFactory {
        @Override
        public Sink createCommunicationsHandler(SocketChannel channel) {
            return new Sink(weaver);
        }
    }

    private final static Logger                 log             = Logger.getLogger(Coordinator.class.getCanonicalName());
    private static final String                 WEAVER_XEROX    = "Weaver Xerox";

=======
>>>>>>> 342f2738
    static final int                            DEFAULT_TIMEOUT = 1;
    static final TimeUnit                       TIMEOUT_UNIT    = TimeUnit.MINUTES;
    private final static Logger                 log             = Logger.getLogger(Coordinator.class.getCanonicalName());

    private boolean                             active          = false;
    private final SortedSet<Node>               activeMembers   = new ConcurrentSkipListSet<Node>();
    private final SortedSet<Node>               allMembers      = new ConcurrentSkipListSet<Node>();
    private final Set<UUID>                     channels        = new HashSet<UUID>();
    private final CoordinatorContext            fsm             = new CoordinatorContext(
                                                                                         this);
    private final Node                          id;
    private final SortedSet<Node>               inactiveMembers = new ConcurrentSkipListSet<Node>();
    private Node[]                              joiningMembers  = new Node[0];
    private ConsistentHashFunction<Node>        nextRing;
    private Rendezvous                          rendezvous;
    private final Switchboard                   switchboard;
    private final AtomicInteger                 tally           = new AtomicInteger();
    private int                                 targetTally;
    private final ScheduledExecutorService      timer;
    private final Weaver                        weaver;
    private ConsistentHashFunction<Node>        weaverRing      = new ConsistentHashFunction<Node>();
    private final ServerSocketChannelHandler    xeroxHandler;
    private final Map<Node, ContactInformation> yellowPages     = new ConcurrentHashMap<Node, ContactInformation>();

    public Coordinator(ScheduledExecutorService timer, Switchboard switchboard,
                       Weaver weaver, CoordinatorConfiguration configuration)
                                                                             throws IOException {
        this.timer = timer;
        this.switchboard = switchboard;
        this.weaver = weaver;
        switchboard.setMember(this);
        weaver.setCoordinator(this);
        id = weaver.getId();
        yellowPages.put(id, weaver.getContactInformation());
        xeroxHandler = new ServerSocketChannelHandler(
                                                      WEAVER_XEROX,
                                                      configuration.getXeroxSocketOptions(),
                                                      configuration.getXeroxAddress(),
                                                      configuration.getXeroxes(),
                                                      new SinkFactory());
    }

    @Override
    public void advertise() {
        ContactInformation info = yellowPages.get(id);
        switchboard.ringCast(new Message(
                                         weaver.getId(),
                                         GlobalMessageType.ADVERTISE_CHANNEL_BUFFER,
                                         info, active));
    }

    /**
     * Close the channel if the node is a primary or mirror of the existing
     * channel.
     * 
     * @param channel
     *            - the id of the channel to close
     */
    public void close(UUID channel, Node requester) {
        channels.remove(channel);
        Node[] pair = getReplicationPair(channel);
        if (activeMembers.contains(pair[0])) {
            switchboard.send(new Message(id, ChannelMessage.CLOSE_MIRROR,
                                         new Association<Node, UUID>(requester,
                                                                     channel)),
                             pair[1]);
        } else {
            switchboard.send(new Message(id, ChannelMessage.CLOSED, channel),
                             requester);
        }
        weaver.close(channel);
    }

    /**
     * Close the channel if the node is a primary or mirror of the existing
     * channel.
     * 
     * @param channel
     *            - the id of the channel to close
     */
    public void closeMirror(UUID channel, Node requester) {
        channels.remove(channel);
        weaver.close(channel);
        switchboard.send(new Message(id, ChannelMessage.CLOSED, channel),
                         requester);
    }

    @Override
    public void destabilize() {
        fsm.destabilize();
    }

    @Override
    public void dispatch(ChannelMessage type, Node sender,
                         Serializable[] arguments, long time) {
        switch (type) {
            case OPEN: {
                open((UUID) arguments[0], sender);
                break;
            }
            case OPEN_MIRROR: {
                @SuppressWarnings("unchecked")
                Association<Node, UUID> ass = (Association<Node, UUID>) arguments[0];
                openMirror(ass.value, ass.key);
                break;
            }
            case CLOSE: {
                close((UUID) arguments[0], sender);
                break;
            }
            case CLOSE_MIRROR: {
                @SuppressWarnings("unchecked")
                Association<Node, UUID> ass = (Association<Node, UUID>) arguments[0];
                closeMirror(ass.value, ass.key);
            }
            default: {
                if (log.isLoggable(Level.WARNING)) {
                    log.warning(String.format("Invalid target %s for channel message: %s",
                                              id, type));
                }
            }
        }
    }

    @Override
    public void dispatch(FailoverMessage type, Node sender,
                         Serializable[] arguments, long time) {
        switch (type) {
            case PREPARE:
                failover();
                if (isLeader()) {
                    switchboard.ringCast(new Message(sender,
                                                     FailoverMessage.FAILOVER));
                } else {
                    switchboard.ringCast(new Message(sender,
                                                     FailoverMessage.PREPARE),
                                         activeMembers);
                }
                break;
            case FAILOVER:
                // do nothing
                break;
            default:
                throw new IllegalStateException(
                                                String.format("Unknown failover message: %s",
                                                              type));
        }
    }

    @Override
    public void dispatch(GlobalMessageType type, Node sender,
                         Serializable[] arguments, long time) {
        switch (type) {
            case ADVERTISE_CHANNEL_BUFFER:
                allMembers.add(sender);
                if ((Boolean) arguments[1]) {
                    activeMembers.add(sender);
                } else {
                    inactiveMembers.add(sender);
                }
                yellowPages.put(sender, (ContactInformation) arguments[0]);
                break;
            default:
                break;
        }
    }

    /* (non-Javadoc)
     * @see com.salesforce.ouroboros.partition.Switchboard.Member#dispatch(com.salesforce.ouroboros.partition.MemberDispatch, com.salesforce.ouroboros.Node, java.io.Serializable, long)
     */
    @Override
    public void dispatch(MemberDispatch type, Node sender,
                         Serializable[] arguments, long time) {
    }

    @Override
    public void dispatch(RebalanceMessage type, Node sender,
                         Serializable[] arguments, long time) {
        switch (type) {
            case PREPARE_FOR_REBALANCE:
                if (!isLeader()) {
                    rebalance((Node[]) arguments);
                }
                fsm.rebalance();
                break;
            case INITIATE_REBALANCE:
                break;
            case REBALANCE_COMPLETE:
                break;
            default:
                throw new IllegalStateException(
                                                String.format("Invalid rebalance message %s",
                                                              type));
        }
    }

    public void dispatch(ReplicatorMessage type, Node sender,
                         Serializable[] arguments, long time) {
        switch (type) {
            case READY_REPLICATORS:
                if (isLeader()) {
                    replicatorsReady();
                } else {
                    readyReplicators();
                    switchboard.ringCast(new Message(sender, type, arguments),
                                         allMembers);
                }
                break;
            case REPLICATORS_ESTABLISHED:
                if (isLeader()) {
                    replicatorsEstablished(sender);
                } else {
                    switchboard.ringCast(new Message(sender, type, arguments),
                                         allMembers);
                }
                break;
            case CONNECT_REPLICATORS:
                if (!isLeader()) {
                    switchboard.ringCast(new Message(sender, type, arguments),
                                         allMembers);
                }
                weaver.connectReplicators(yellowPages);
                break;
            default:
                throw new IllegalStateException(
                                                String.format("Invalid replicator message: %s",
                                                              type));
        }
    }

    /**
     * Answer the replication pair of nodes that provide the primary and mirror
     * for the channel
     * 
     * @param channel
     *            - the id of the channel
     * @return the tuple of primary and mirror nodes for this channel
     */
    public Node[] getReplicationPair(UUID channel) {
        List<Node> pair = weaverRing.hash(point(channel), 2);
        return new Node[] { pair.get(0), pair.get(1) };
    }

    /**
     * Initiate the rebalancing of the weaver ring.
     */
    public void initiateRebalance() {
        fsm.rebalance();
    }

    /**
     * Open the new channel if this node is a primary or mirror of the new
     * channel.
     * 
     * @param channel
     *            - the id of the channel to open
     */
    public void open(UUID channel, Node requester) {
        Node[] pair = getReplicationPair(channel);
        if (!channels.add(channel)) {
            if (log.isLoggable(Level.FINER)) {
                log.finer(String.format("Channel is already opened %s", channel));
            }
            return;
        } else if (activeMembers.contains(pair[1])) {
            switchboard.send(new Message(id, ChannelMessage.OPEN_MIRROR,
                                         new Association<Node, UUID>(requester,
                                                                     channel)),
                             pair[1]);
        } else {
            if (log.isLoggable(Level.INFO)) {
                log.info(String.format("Opening primary for channel %s on mirror %s, primary %s is dead",
                                       channel, id, pair[0]));
            }
            switchboard.send(new Message(id, ChannelMessage.OPENED, channel),
                             requester);
        }
        weaver.openPrimary(channel, pair[1]);
    }

    /**
     * Open the new channel if this node is a primary or mirror of the new
     * channel.
     * 
     * @param channel
     *            - the id of the channel to open
     */
    public void openMirror(UUID channel, Node requester) {
        if (!channels.add(channel)) {
            if (log.isLoggable(Level.FINER)) {
                log.finer(String.format("Channel is already opened on mirror %s",
                                        channel));
            }
        } else {
            Node[] pair = getReplicationPair(channel);
            if (log.isLoggable(Level.INFO)) {
                log.info(String.format("Opening mirror for channel %s on %s",
                                       channel, id));
            }
            weaver.openMirror(channel, pair[0]);
        }
        switchboard.send(new Message(id, ChannelMessage.OPENED, channel),
                         requester);
    }

    @Override
    public void stabilized() {
        fsm.stabilize();
    }

    /**
     * Calculate the next ring based on the current member set and the new
     * member set
     */
    protected void calculateNextRing() {
        ConsistentHashFunction<Node> newRing = new ConsistentHashFunction<Node>();
        for (Node node : activeMembers) {
            newRing.add(node, node.capacity);
        }
        for (Node node : joiningMembers) {
            newRing.add(node, node.capacity);
        }
        nextRing = newRing;
    }

    protected void cleanUp() {
        if (rendezvous != null) {
            rendezvous.cancel();
            rendezvous = null;
        }
    }

    /**
     * Commit the calculated next ring as the current weaver ring
     */
    protected void commitNextRing() {
        assert nextRing != null : "Next ring has not been calculated";
        weaverRing = nextRing;
        nextRing = null;
    }

    /**
     * Commit the takeover of the new primaries and secondaries.
     */
    protected void commitTakeover() {
        assert isLeader() : "Must be leader to commit takeover";
        // TODO Auto-generated method stub

    }

    protected void connectReplicators() {
        assert isLeader() : "Must be leader to coordinate replicator connect";
        if (log.isLoggable(Level.INFO)) {
            log.info(String.format("Coordinating replicators connect on %s", id));
        }
        tally.set(0);
        targetTally = allMembers.size();
        switchboard.ringCast(new Message(id,
                                         ReplicatorMessage.CONNECT_REPLICATORS),
                             allMembers);
    }

    protected void coordinateFailover() {
        assert isLeader() : "Must be leader to coordinate the rebalance";
        if (log.isLoggable(Level.INFO)) {
            log.info(String.format("Coordinating weaver failover on %s", id));
        }
        switchboard.ringCast(new Message(id, FailoverMessage.PREPARE),
                             activeMembers);
    }

    /**
     * The receiver is the controller for the group. Coordinate the rebalancing
     * of the system by including the new members.
     */
    protected void coordinateRebalance() {
        assert isLeader() : "Must be leader to coordinate the rebalance";
        if (log.isLoggable(Level.INFO)) {
            log.info(String.format("Coordinating rebalancing on %s", id));
        }
        switchboard.ringCast(new Message(
                                         id,
                                         RebalanceMessage.PREPARE_FOR_REBALANCE,
                                         (Serializable) joiningMembers));
    }

    /**
     * The receiver is the controller for the group. Coordinate the
     * establishment of the replicators on the members and new members of the
     * group
     */
    protected void coordinateReplicators() {
        assert isLeader() : "Must be leader to coordinate the establishment of replicators";
        if (log.isLoggable(Level.INFO)) {
            log.info(String.format("Coordinating establishment of the replicators on %s",
                                   id));
        }
        Message message = new Message(id, ReplicatorMessage.READY_REPLICATORS);
        switchboard.ringCast(message, allMembers);
    }

    protected void coordinateTakeover() {
        assert isLeader() : "Must be leader to coordinate the takeover";
        // TODO Auto-generated method stub
        tally.set(0);
    }

    /**
     * A fatal state exception occurred, so destabilize the partition
     */
    protected void destabilizePartition() {
        switchboard.destabilize();
    }

    /**
     * The weaver membership has partitioned. Failover any channels the dead
     * members were serving as primary that the receiver's node is providing
     * mirrors for.
     */
    protected void failover() {
        Collection<Node> deadMembers = switchboard.getDeadMembers();
        for (Node node : deadMembers) {
            if (log.isLoggable(Level.INFO)) {
                log.fine(String.format("Removing weaver[%s] from the partition",
                                       node));
            }
            yellowPages.remove(node);
            weaver.closeReplicator(node);
        }
        weaver.failover(deadMembers);
        filterSystemMembership();
        fsm.failedOver();
    }

    protected void filterSystemMembership() {
        Collection<Node> deadMembers = switchboard.getDeadMembers();
        allMembers.removeAll(deadMembers);
        activeMembers.removeAll(deadMembers);
        inactiveMembers.removeAll(deadMembers);
    }

    protected boolean isActive() {
        return active;
    }

    /**
     * Answer true if the receiver is the leader of the group
     * 
     * @return
     */
    protected boolean isLeader() {
        if (active) {
            return activeMembers.size() == 0 ? true
                                            : activeMembers.last().equals(id);
        }
        return inactiveMembers.size() == 0 ? true
                                          : inactiveMembers.last().equals(id);
    }

    /**
     * Open the replicators to the the new members
     * 
     * @param controller
     *            - the controller for the group
     */
    protected void readyReplicators() {
        rendezvous = null;

        Runnable rendezvousAction = new Runnable() {
            @Override
            public void run() {
                rendezvous = null;
                if (log.isLoggable(Level.INFO)) {
                    log.info(String.format("Replicators established on %s", id));
                }
                if (isLeader()) {
                    tally.incrementAndGet();
                } else {
                    switchboard.ringCast(new Message(
                                                     id,
                                                     ReplicatorMessage.REPLICATORS_ESTABLISHED),
                                         allMembers);
                }
                fsm.replicatorsEstablished();
            }
        };

        // Can't replicate back to self
        ArrayList<Node> contacts = new ArrayList<Node>(inactiveMembers);
        contacts.remove(id);

        if (contacts.isEmpty()) {
            rendezvousAction.run();
            return;
        }

        final ArrayList<Replicator> replicators = new ArrayList<Replicator>();
        Runnable cancellationAction = new Runnable() {
            @Override
            public void run() {
                rendezvous = null;
                if (log.isLoggable(Level.INFO)) {
                    log.info(String.format("Replicator establishment cancelled on %s",
                                           id));
                }
                for (Replicator replicator : replicators) {
                    if (replicator.getState() != ReplicatorFSM.Established) {
                        replicator.close();
                    }
                }
                fsm.replicatorsEstablishmentCancelled();
            }
        };
        if (log.isLoggable(Level.INFO)) {
            log.info(String.format("Establishment of replicators initiated on %s",
                                   id));
        }
        rendezvous = new Rendezvous(contacts.size(), rendezvousAction,
                                    cancellationAction);
        for (Node member : contacts) {
            replicators.add(weaver.openReplicator(member,
                                                  yellowPages.get(member),
                                                  rendezvous));
        }
        rendezvous.scheduleCancellation(DEFAULT_TIMEOUT, TIMEOUT_UNIT, timer);

        fsm.replicatorsReady();
    }

    protected void rebalance() {
        calculateNextRing();
        rebalance(remap(), switchboard.getDeadMembers());
    }

    /**
     * Rebalance the channels which this node has responsibility for
     * 
     * @param remapped
     *            - the mapping of channels to their new primary/mirror pairs
     * @param deadMembers
     *            - the weaver nodes that have failed and are no longer part of
     *            the partition
     */
    protected void rebalance(Map<UUID, Node[][]> remapped,
                             Collection<Node> deadMembers) {
        final Map<Node, Xerox> xeroxes = new HashMap<Node, Xerox>();

        Runnable rendezvousAction = new Runnable() {
            @Override
            public void run() {
                if (log.isLoggable(Level.INFO)) {
                    log.info(String.format("Weavers rebalanced on %s", id));
                }
                for (Xerox xerox : xeroxes.values()) {
                    xerox.close();
                }
                fsm.rebalanced();
            }
        };

        Runnable cancellationAction = new Runnable() {
            @Override
            public void run() {
                if (log.isLoggable(Level.INFO)) {
                    log.info(String.format("Weaver rebalancing cancelled on %s",
                                           id));
                }
                for (Xerox xerox : xeroxes.values()) {
                    xerox.close();
                }
                fsm.rebalanceCancelled();
            }
        };

        if (log.isLoggable(Level.INFO)) {
            log.info(String.format("Establishment of replicators initiated on %s",
                                   id));
        }

        rendezvous = new Rendezvous(xeroxes.size(), rendezvousAction,
                                    cancellationAction);

        for (Entry<UUID, Node[][]> entry : remapped.entrySet()) {
            weaver.rebalance(xeroxes, rendezvous, entry.getKey(),
                             entry.getValue()[0], entry.getValue()[1],
                             deadMembers);
        }

        for (Map.Entry<Node, Xerox> entry : xeroxes.entrySet()) {
            try {
                xeroxHandler.connectTo(yellowPages.get(entry.getKey()).xerox,
                                       entry.getValue());
            } catch (IOException e) {
                cancellationAction.run();
                return;
            }
        }
    }

    /**
     * Calculate the rebalancing of the system using the supplied list of
     * joining weaver processes.
     * 
     * @param joiningMembers
     *            - the list of weavers that are joining the process group
     */
    protected void rebalance(Node[] joiningMembers) {
        this.joiningMembers = joiningMembers;

    }

    /**
     * Answer the remapped primary/mirror pairs using the nextRing
     * 
     * @return the remapping of channels hosted on this node that have changed
     *         their primary or mirror in the new hash ring
     */
    protected Map<UUID, Node[][]> remap() {
        Map<UUID, Node[][]> remapped = new HashMap<UUID, Node[][]>();
        for (UUID channel : channels) {
            long channelPoint = point(channel);
            List<Node> newPair = nextRing.hash(channelPoint, 2);
            List<Node> oldPair = weaverRing.hash(channelPoint, 2);
            if (oldPair.contains(id)) {
                if (!oldPair.get(0).equals(newPair.get(0))
                    || !oldPair.get(1).equals(newPair.get(1))) {
                    remapped.put(channel,
                                 new Node[][] {
                                         new Node[] { oldPair.get(0),
                                                 oldPair.get(1) },
                                         new Node[] { newPair.get(0),
                                                 newPair.get(1) } });
                }
            }
        }
        return remapped;
    }

    protected void replicatorsEstablished(Node member) {
        tally.incrementAndGet();
        fsm.replicatorsEstablished();
    }

    protected void replicatorsReady() {
        fsm.replicatorsReady();
    }

    /**
     * @return true if the tally is equal to the required size
     */
    protected boolean tallyComplete() {
        return tally.intValue() == targetTally;
    }

    /**
     * Test access
     * 
     * @return the list of active members
     */
    Collection<Node> getActiveMembers() {
        return activeMembers;
    }

    CoordinatorContext getFsm() {
        return fsm;
    }

    SortedSet<Node> getInactiveMembers() {
        return inactiveMembers;
    }

    /**
     * @return the current rendenzvous of the coordinator
     */
    Rendezvous getRendezvous() {
        return rendezvous;
    }

    /**
     * Set the consistent hash function for the next weaver processs ring.
     * 
     * @param ring
     *            - the updated consistent hash function
     */
    void setNextRing(ConsistentHashFunction<Node> ring) {
        nextRing = ring;
    }

    public void start() {
        xeroxHandler.start();
    }

    public void terminate() {
        xeroxHandler.terminate();
    }
}<|MERGE_RESOLUTION|>--- conflicted
+++ resolved
@@ -75,7 +75,6 @@
  * 
  */
 public class Coordinator implements Member {
-<<<<<<< HEAD
     private class SinkFactory implements CommunicationsHandlerFactory {
         @Override
         public Sink createCommunicationsHandler(SocketChannel channel) {
@@ -85,12 +84,8 @@
 
     private final static Logger                 log             = Logger.getLogger(Coordinator.class.getCanonicalName());
     private static final String                 WEAVER_XEROX    = "Weaver Xerox";
-
-=======
->>>>>>> 342f2738
     static final int                            DEFAULT_TIMEOUT = 1;
     static final TimeUnit                       TIMEOUT_UNIT    = TimeUnit.MINUTES;
-    private final static Logger                 log             = Logger.getLogger(Coordinator.class.getCanonicalName());
 
     private boolean                             active          = false;
     private final SortedSet<Node>               activeMembers   = new ConcurrentSkipListSet<Node>();
